--- conflicted
+++ resolved
@@ -29,11 +29,7 @@
   <parent>
     <artifactId>druid</artifactId>
     <groupId>org.apache.druid</groupId>
-<<<<<<< HEAD
-    <version>0.22.2-SNAPSHOT</version>
-=======
-    <version>0.23.0-SNAPSHOT</version>
->>>>>>> f6031757
+    <version>0.22.2-riv-SNAPSHOT</version>
   </parent>
 
   <properties>
