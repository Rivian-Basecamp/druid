--- conflicted
+++ resolved
@@ -2870,12 +2870,8 @@
         null,
         false,
         false,
-<<<<<<< HEAD
-        TaskConfig.BATCH_PROCESSING_MODE_DEFAULT.name()
-=======
         TaskConfig.BATCH_PROCESSING_MODE_DEFAULT.name(),
         false
->>>>>>> f6031757
     );
     final TestDerbyConnector derbyConnector = derby.getConnector();
     derbyConnector.createDataSourceTable();
