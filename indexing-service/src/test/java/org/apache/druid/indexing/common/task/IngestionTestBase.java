/*
 * Licensed to the Apache Software Foundation (ASF) under one
 * or more contributor license agreements.  See the NOTICE file
 * distributed with this work for additional information
 * regarding copyright ownership.  The ASF licenses this file
 * to you under the Apache License, Version 2.0 (the
 * "License"); you may not use this file except in compliance
 * with the License.  You may obtain a copy of the License at
 *
 *   http://www.apache.org/licenses/LICENSE-2.0
 *
 * Unless required by applicable law or agreed to in writing,
 * software distributed under the License is distributed on an
 * "AS IS" BASIS, WITHOUT WARRANTIES OR CONDITIONS OF ANY
 * KIND, either express or implied.  See the License for the
 * specific language governing permissions and limitations
 * under the License.
 */

package org.apache.druid.indexing.common.task;

import com.fasterxml.jackson.databind.ObjectMapper;
import com.google.common.base.Optional;
import com.google.common.util.concurrent.Futures;
import com.google.common.util.concurrent.ListenableFuture;
import org.apache.druid.client.indexing.NoopIndexingServiceClient;
import org.apache.druid.indexer.TaskStatus;
import org.apache.druid.indexing.common.SegmentCacheManagerFactory;
import org.apache.druid.indexing.common.SingleFileTaskReportFileWriter;
import org.apache.druid.indexing.common.TaskToolbox;
import org.apache.druid.indexing.common.TestUtils;
import org.apache.druid.indexing.common.actions.SegmentInsertAction;
import org.apache.druid.indexing.common.actions.SegmentTransactionalInsertAction;
import org.apache.druid.indexing.common.actions.TaskAction;
import org.apache.druid.indexing.common.actions.TaskActionClient;
import org.apache.druid.indexing.common.actions.TaskActionClientFactory;
import org.apache.druid.indexing.common.actions.TaskActionToolbox;
import org.apache.druid.indexing.common.config.TaskConfig;
import org.apache.druid.indexing.common.config.TaskStorageConfig;
import org.apache.druid.indexing.overlord.HeapMemoryTaskStorage;
import org.apache.druid.indexing.overlord.IndexerMetadataStorageCoordinator;
import org.apache.druid.indexing.overlord.TaskLockbox;
import org.apache.druid.indexing.overlord.TaskRunner;
import org.apache.druid.indexing.overlord.TaskRunnerListener;
import org.apache.druid.indexing.overlord.TaskRunnerWorkItem;
import org.apache.druid.indexing.overlord.TaskStorage;
import org.apache.druid.indexing.overlord.autoscaling.ScalingStats;
import org.apache.druid.java.util.common.ISE;
import org.apache.druid.java.util.common.Pair;
import org.apache.druid.java.util.common.StringUtils;
import org.apache.druid.java.util.emitter.EmittingLogger;
import org.apache.druid.metadata.EntryExistsException;
import org.apache.druid.metadata.IndexerSQLMetadataStorageCoordinator;
import org.apache.druid.metadata.SQLMetadataConnector;
import org.apache.druid.metadata.SegmentsMetadataManager;
import org.apache.druid.metadata.SegmentsMetadataManagerConfig;
import org.apache.druid.metadata.SqlSegmentsMetadataManager;
import org.apache.druid.metadata.TestDerbyConnector;
import org.apache.druid.segment.IndexIO;
import org.apache.druid.segment.IndexMergerV9;
import org.apache.druid.segment.incremental.RowIngestionMetersFactory;
import org.apache.druid.segment.join.NoopJoinableFactory;
import org.apache.druid.segment.loading.LocalDataSegmentPusher;
import org.apache.druid.segment.loading.LocalDataSegmentPusherConfig;
import org.apache.druid.segment.loading.NoopDataSegmentKiller;
import org.apache.druid.segment.loading.SegmentCacheManager;
import org.apache.druid.segment.realtime.firehose.NoopChatHandlerProvider;
import org.apache.druid.server.DruidNode;
import org.apache.druid.server.metrics.NoopServiceEmitter;
import org.apache.druid.server.security.AuthTestUtils;
import org.apache.druid.testing.InitializedNullHandlingTest;
import org.apache.druid.timeline.DataSegment;
import org.junit.After;
import org.junit.Before;
import org.junit.Rule;
import org.junit.rules.TemporaryFolder;

import java.io.File;
import java.io.IOException;
import java.util.ArrayList;
import java.util.Collection;
import java.util.Collections;
import java.util.HashSet;
import java.util.List;
import java.util.Set;
import java.util.concurrent.Executor;

public abstract class IngestionTestBase extends InitializedNullHandlingTest
{
  @Rule
  public TemporaryFolder temporaryFolder = new TemporaryFolder();

  @Rule
  public final TestDerbyConnector.DerbyConnectorRule derbyConnectorRule = new TestDerbyConnector.DerbyConnectorRule();

  private final TestUtils testUtils = new TestUtils();
  private final ObjectMapper objectMapper = testUtils.getTestObjectMapper();
  private SegmentCacheManagerFactory segmentCacheManagerFactory;
  private TaskStorage taskStorage;
  private IndexerSQLMetadataStorageCoordinator storageCoordinator;
  private SegmentsMetadataManager segmentsMetadataManager;
  private TaskLockbox lockbox;

  @Before
  public void setUpIngestionTestBase() throws IOException
  {
    EmittingLogger.registerEmitter(new NoopServiceEmitter());
    temporaryFolder.create();

    final SQLMetadataConnector connector = derbyConnectorRule.getConnector();
    connector.createTaskTables();
    connector.createSegmentTable();
    taskStorage = new HeapMemoryTaskStorage(new TaskStorageConfig(null));
    storageCoordinator = new IndexerSQLMetadataStorageCoordinator(
        objectMapper,
        derbyConnectorRule.metadataTablesConfigSupplier().get(),
        derbyConnectorRule.getConnector()
    );
    segmentsMetadataManager = new SqlSegmentsMetadataManager(
        objectMapper,
        SegmentsMetadataManagerConfig::new,
        derbyConnectorRule.metadataTablesConfigSupplier(),
        derbyConnectorRule.getConnector()
    );
    lockbox = new TaskLockbox(taskStorage, storageCoordinator);
    segmentCacheManagerFactory = new SegmentCacheManagerFactory(getObjectMapper());
  }

  @After
  public void tearDownIngestionTestBase()
  {
    temporaryFolder.delete();
  }

  public TestLocalTaskActionClientFactory createActionClientFactory()
  {
    return new TestLocalTaskActionClientFactory();
  }

  public TestLocalTaskActionClient createActionClient(Task task)
  {
    return new TestLocalTaskActionClient(task);
  }

  public void prepareTaskForLocking(Task task) throws EntryExistsException
  {
    lockbox.add(task);
    taskStorage.insert(task, TaskStatus.running(task.getId()));
  }

  public void shutdownTask(Task task)
  {
    lockbox.remove(task);
  }

  public SegmentCacheManager newSegmentLoader(File storageDir)
  {
    return segmentCacheManagerFactory.manufacturate(storageDir);
  }

  public ObjectMapper getObjectMapper()
  {
    return objectMapper;
  }

  public TaskStorage getTaskStorage()
  {
    return taskStorage;
  }

  public SegmentCacheManagerFactory getSegmentCacheManagerFactory()
  {
    return segmentCacheManagerFactory;
  }

  public IndexerMetadataStorageCoordinator getMetadataStorageCoordinator()
  {
    return storageCoordinator;
  }

  public SegmentsMetadataManager getSegmentsMetadataManager()
  {
    return segmentsMetadataManager;
  }

  public TaskLockbox getLockbox()
  {
    return lockbox;
  }

  public IndexerSQLMetadataStorageCoordinator getStorageCoordinator()
  {
    return storageCoordinator;
  }

  public RowIngestionMetersFactory getRowIngestionMetersFactory()
  {
    return testUtils.getRowIngestionMetersFactory();
  }

  public TaskActionToolbox createTaskActionToolbox()
  {
    storageCoordinator.start();
    return new TaskActionToolbox(
        lockbox,
        taskStorage,
        storageCoordinator,
        new NoopServiceEmitter(),
        null
    );
  }

  public IndexIO getIndexIO()
  {
    return testUtils.getTestIndexIO();
  }

  public IndexMergerV9 getIndexMerger()
  {
    return testUtils.getTestIndexMergerV9();
  }

  public class TestLocalTaskActionClientFactory implements TaskActionClientFactory
  {
    @Override
    public TaskActionClient create(Task task)
    {
      return new TestLocalTaskActionClient(task);
    }
  }

  public class TestLocalTaskActionClient extends CountingLocalTaskActionClientForTest
  {
    private final Set<DataSegment> publishedSegments = new HashSet<>();

    private TestLocalTaskActionClient(Task task)
    {
      super(task, taskStorage, createTaskActionToolbox());
    }

    @Override
    public <RetType> RetType submit(TaskAction<RetType> taskAction)
    {
      final RetType result = super.submit(taskAction);
      if (taskAction instanceof SegmentTransactionalInsertAction) {
        publishedSegments.addAll(((SegmentTransactionalInsertAction) taskAction).getSegments());
      } else if (taskAction instanceof SegmentInsertAction) {
        publishedSegments.addAll(((SegmentInsertAction) taskAction).getSegments());
      }
      return result;
    }

    public Set<DataSegment> getPublishedSegments()
    {
      return publishedSegments;
    }
  }

  public class TestTaskRunner implements TaskRunner
  {
    private TestLocalTaskActionClient taskActionClient;
    private File taskReportsFile;

    @Override
    public List<Pair<Task, ListenableFuture<TaskStatus>>> restore()
    {
      throw new UnsupportedOperationException();
    }

    @Override
    public void start()
    {
      throw new UnsupportedOperationException();
    }

    @Override
    public void registerListener(TaskRunnerListener listener, Executor executor)
    {
      throw new UnsupportedOperationException();
    }

    @Override
    public void unregisterListener(String listenerId)
    {
      throw new UnsupportedOperationException();
    }

    public TestLocalTaskActionClient getTaskActionClient()
    {
      return taskActionClient;
    }

    public File getTaskReportsFile()
    {
      return taskReportsFile;
    }

    public List<DataSegment> getPublishedSegments()
    {
      final List<DataSegment> segments = new ArrayList<>(taskActionClient.getPublishedSegments());
      Collections.sort(segments);
      return segments;
    }

    @Override
    public ListenableFuture<TaskStatus> run(Task task)
    {
      try {
        lockbox.add(task);
        taskStorage.insert(task, TaskStatus.running(task.getId()));
        taskActionClient = createActionClient(task);
        taskReportsFile = temporaryFolder.newFile(
            StringUtils.format("ingestionTestBase-%s.json", System.currentTimeMillis())
        );

        final TaskToolbox box = new TaskToolbox(
            new TaskConfig(null, null, null, null, null, false, null, null, null, false, false,
<<<<<<< HEAD
                           TaskConfig.BATCH_PROCESSING_MODE_DEFAULT.name()),
=======
                           TaskConfig.BATCH_PROCESSING_MODE_DEFAULT.name(), false),
>>>>>>> f6031757
            new DruidNode("druid/middlemanager", "localhost", false, 8091, null, true, false),
            taskActionClient,
            null,
            new LocalDataSegmentPusher(new LocalDataSegmentPusherConfig()),
            new NoopDataSegmentKiller(),
            null,
            null,
            null,
            null,
            null,
            null,
            null,
            NoopJoinableFactory.INSTANCE,
            null,
            null,
            objectMapper,
            temporaryFolder.newFolder(),
            getIndexIO(),
            null,
            null,
            null,
            getIndexMerger(),
            null,
            null,
            null,
            null,
            new SingleFileTaskReportFileWriter(taskReportsFile),
            null,
            AuthTestUtils.TEST_AUTHORIZER_MAPPER,
            new NoopChatHandlerProvider(),
            testUtils.getRowIngestionMetersFactory(),
            new TestAppenderatorsManager(),
            new NoopIndexingServiceClient(),
            null,
            null,
            null
        );

        if (task.isReady(box.getTaskActionClient())) {
          return Futures.immediateFuture(task.run(box));
        } else {
          throw new ISE("task is not ready");
        }
      }
      catch (Exception e) {
        throw new RuntimeException(e);
      }
      finally {
        lockbox.remove(task);
      }
    }

    @Override
    public void shutdown(String taskid, String reason)
    {
      throw new UnsupportedOperationException();
    }

    @Override
    public void stop()
    {
      throw new UnsupportedOperationException();
    }

    @Override
    public Collection<? extends TaskRunnerWorkItem> getRunningTasks()
    {
      throw new UnsupportedOperationException();
    }

    @Override
    public Collection<? extends TaskRunnerWorkItem> getPendingTasks()
    {
      throw new UnsupportedOperationException();
    }

    @Override
    public Collection<? extends TaskRunnerWorkItem> getKnownTasks()
    {
      throw new UnsupportedOperationException();
    }

    @Override
    public Optional<ScalingStats> getScalingStats()
    {
      throw new UnsupportedOperationException();
    }

    @Override
    public long getTotalTaskSlotCount()
    {
      throw new UnsupportedOperationException();
    }

    @Override
    public long getIdleTaskSlotCount()
    {
      throw new UnsupportedOperationException();
    }

    @Override
    public long getUsedTaskSlotCount()
    {
      throw new UnsupportedOperationException();
    }

    @Override
    public long getLazyTaskSlotCount()
    {
      throw new UnsupportedOperationException();
    }

    @Override
    public long getBlacklistedTaskSlotCount()
    {
      throw new UnsupportedOperationException();
    }
  }
}<|MERGE_RESOLUTION|>--- conflicted
+++ resolved
@@ -315,11 +315,7 @@
 
         final TaskToolbox box = new TaskToolbox(
             new TaskConfig(null, null, null, null, null, false, null, null, null, false, false,
-<<<<<<< HEAD
-                           TaskConfig.BATCH_PROCESSING_MODE_DEFAULT.name()),
-=======
                            TaskConfig.BATCH_PROCESSING_MODE_DEFAULT.name(), false),
->>>>>>> f6031757
             new DruidNode("druid/middlemanager", "localhost", false, 8091, null, true, false),
             taskActionClient,
             null,
