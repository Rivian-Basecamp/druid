--- conflicted
+++ resolved
@@ -165,12 +165,8 @@
         null,
         false,
         false,
-<<<<<<< HEAD
-        TaskConfig.BATCH_PROCESSING_MODE_DEFAULT.name()
-=======
         TaskConfig.BATCH_PROCESSING_MODE_DEFAULT.name(),
         false
->>>>>>> f6031757
     );
     TaskActionClientFactory taskActionClientFactory = EasyMock.createNiceMock(TaskActionClientFactory.class);
     TaskActionClient taskActionClient = EasyMock.createNiceMock(TaskActionClient.class);
