<?xml version="1.0" encoding="UTF-8"?>
<!--
  ~ Licensed to the Apache Software Foundation (ASF) under one
  ~ or more contributor license agreements.  See the NOTICE file
  ~ distributed with this work for additional information
  ~ regarding copyright ownership.  The ASF licenses this file
  ~ to you under the Apache License, Version 2.0 (the
  ~ "License"); you may not use this file except in compliance
  ~ with the License.  You may obtain a copy of the License at
  ~
  ~   http://www.apache.org/licenses/LICENSE-2.0
  ~
  ~ Unless required by applicable law or agreed to in writing,
  ~ software distributed under the License is distributed on an
  ~ "AS IS" BASIS, WITHOUT WARRANTIES OR CONDITIONS OF ANY
  ~ KIND, either express or implied.  See the License for the
  ~ specific language governing permissions and limitations
  ~ under the License.
  -->
<suppressions xmlns="https://jeremylong.github.io/DependencyCheck/dependency-suppression.1.3.xsd">
  <suppress>
    <!-- druid-indexing-hadoop.jar is mistaken for hadoop -->
    <notes><![CDATA[
   file name: org.apache.druid:druid-indexing-hadoop
   ]]></notes>
    <packageUrl regex="true">^pkg:maven/org\.apache\.druid/druid\-indexing\-hadoop@.*$</packageUrl>
    <cve>CVE-2012-4449</cve>
    <cve>CVE-2017-3162</cve>
    <cve>CVE-2018-8009</cve>
  </suppress>
  <suppress>
    <!-- druid-processing.jar is mistaken for org.processing:processing -->
    <notes><![CDATA[
   file name: org.apache.druid:druid-processing
   ]]></notes>
    <packageUrl regex="true">^pkg:maven/org\.apache\.druid/druid\-processing@.*$</packageUrl>
    <cve>CVE-2018-1000840</cve>
  </suppress>
  <suppress>
    <!-- These CVEs are for the python SDK, but Druid uses the Java SDK -->
    <notes><![CDATA[
   file name: openstack-swift
   ]]></notes>
    <packageUrl regex="true">^pkg:maven/org\.apache\.jclouds\.api/openstack\-swift@.*$</packageUrl>
    <cve>CVE-2013-7109</cve>
    <cve>CVE-2016-0737</cve>
    <cve>CVE-2016-0738</cve>
    <cve>CVE-2017-16613</cve>
  </suppress>
  <suppress>
    <!-- These CVEs are for the python SDK, but Druid uses the Java SDK -->
    <notes><![CDATA[
   file name: openstack-keystone-1.9.3.jar
   ]]></notes>
    <packageUrl regex="true">^pkg:maven/org\.apache\.jclouds\.api/openstack\-keystone@.*$</packageUrl>
    <cve>CVE-2015-7546</cve>
    <cve>CVE-2020-12689</cve>
    <cve>CVE-2020-12690</cve>
    <cve>CVE-2020-12691</cve>
  </suppress>
  <suppress>
    <!--
      ~ CVE-2021-27568:
      ~ dependency on hadoop 2.8.5 is blocking us from updating this dependency. Not a major concern since Druid
      ~ eats uncaught exceptions, and only displays them in logs. This issue also should only affect ingestion
      ~ jobs which can only be run by admin type users.
      -->
    <notes><![CDATA[
   file name: json-smart-2.3.jar
   ]]></notes>
    <packageUrl regex="true">^pkg:maven/net\.minidev/json\-smart@.*$</packageUrl>
    <cve>CVE-2021-27568</cve>
  </suppress>


  <suppress>
    <!-- Not much for us to do as a user of the client lib, and no patch is available,
     see https://github.com/kubernetes/kubernetes/issues/97076 -->
    <notes><![CDATA[
   file name: client-java-10.0.1.jar
   ]]></notes>
    <packageUrl regex="true">^pkg:maven/io\.kubernetes/client\-java.*@10.0.1$</packageUrl>
    <cve>CVE-2020-8554</cve>
  </suppress>

  <!-- FIXME: These are suppressed so that CI can enforce that no new vulnerable dependencies are added. -->
  <suppress>
    <!--
      ~ TODO: Fix by updating hibernate-validator.

      ~ Note hibernate-validator:5.3.1 introduces a change that requires an EL implementation to be in the classpath:
      ~ https://developer.jboss.org/wiki/HibernateValidatorMigrationGuide#jive_content_id_531Final
      ~
      ~ For example, updating hibernate-validator causes hadoop ingestion tasks to fail:
      ~
      ~   Error: com.google.inject.CreationException: Unable to create injector, see the following errors:
      ~
      ~   1) An exception was caught and reported. Message: HV000183: Unable to initialize 'javax.el.ExpressionFactory'. Check that you have the EL dependencies on the classpath, or use ParameterMessageInterpolator instead
      ~     at com.google.inject.internal.InjectorShell$Builder.build(InjectorShell.java:138)
      ~
      ~   2) No implementation for javax.validation.Validator was bound.
      ~     at org.apache.druid.guice.ConfigModule.configure(ConfigModule.java:39)
      ~
      ~   2 errors
      ~       at com.google.inject.internal.Errors.throwCreationExceptionIfErrorsExist(Errors.java:470)
      ~       at com.google.inject.internal.InternalInjectorCreator.initializeStatically(InternalInjectorCreator.java:155)
      ~       at com.google.inject.internal.InternalInjectorCreator.build(InternalInjectorCreator.java:107)
      ~       at com.google.inject.Guice.createInjector(Guice.java:99)
      ~       at com.google.inject.Guice.createInjector(Guice.java:73)
      ~       at org.apache.druid.guice.GuiceInjectors.makeStartupInjector(GuiceInjectors.java:56)
      ~       at org.apache.druid.indexer.HadoopDruidIndexerConfig.<clinit>(HadoopDruidIndexerConfig.java:102)
      ~       at org.apache.druid.indexer.HadoopDruidIndexerMapper.setup(HadoopDruidIndexerMapper.java:53)
      ~       at org.apache.druid.indexer.DetermineHashedPartitionsJob$DetermineCardinalityMapper.setup(DetermineHashedPartitionsJob.java:279)
      ~       at org.apache.druid.indexer.DetermineHashedPartitionsJob$DetermineCardinalityMapper.run(DetermineHashedPartitionsJob.java:334)
      ~       at org.apache.hadoop.mapred.MapTask.runNewMapper(MapTask.java:787)
      ~       at org.apache.hadoop.mapred.MapTask.run(MapTask.java:341)
      ~       at org.apache.hadoop.mapred.YarnChild$2.run(YarnChild.java:175)
      ~       at java.security.AccessController.doPrivileged(Native Method)
      ~       at javax.security.auth.Subject.doAs(Subject.java:422)
      ~       at org.apache.hadoop.security.UserGroupInformation.doAs(UserGroupInformation.java:1844)
      ~       at org.apache.hadoop.mapred.YarnChild.main(YarnChild.java:169)
      ~   Caused by: javax.validation.ValidationException: HV000183: Unable to initialize 'javax.el.ExpressionFactory'. Check that you have the EL dependencies on the classpath, or use ParameterMessageInterpolator instead
      ~       at org.hibernate.validator.messageinterpolation.ResourceBundleMessageInterpolator.buildExpressionFactory(ResourceBundleMessageInterpolator.java:102)
      ~       at org.hibernate.validator.messageinterpolation.ResourceBundleMessageInterpolator.<init>(ResourceBundleMessageInterpolator.java:45)
      ~       at org.hibernate.validator.internal.engine.ConfigurationImpl.getDefaultMessageInterpolator(ConfigurationImpl.java:423)
      ~       at org.hibernate.validator.internal.engine.ConfigurationImpl.getDefaultMessageInterpolatorConfiguredWithClassLoader(ConfigurationImpl.java:575)
      ~       at org.hibernate.validator.internal.engine.ConfigurationImpl.getMessageInterpolator(ConfigurationImpl.java:364)
      ~       at org.hibernate.validator.internal.engine.ValidatorFactoryImpl.<init>(ValidatorFactoryImpl.java:148)
      ~       at org.hibernate.validator.HibernateValidator.buildValidatorFactory(HibernateValidator.java:38)
      ~       at org.hibernate.validator.internal.engine.ConfigurationImpl.buildValidatorFactory(ConfigurationImpl.java:331)
      ~       at javax.validation.Validation.buildDefaultValidatorFactory(Validation.java:110)
      ~       at org.apache.druid.guice.ConfigModule.configure(ConfigModule.java:39)
      ~       at com.google.inject.spi.Elements$RecordingBinder.install(Elements.java:340)
      ~       at com.google.inject.spi.Elements.getElements(Elements.java:110)
      ~       at com.google.inject.internal.InjectorShell$Builder.build(InjectorShell.java:138)
      ~       at com.google.inject.internal.InternalInjectorCreator.build(InternalInjectorCreator.java:104)
      ~       ... 14 more
      ~   Caused by: java.lang.NoSuchMethodError: javax.el.ExpressionFactory.newInstance()Ljavax/el/ExpressionFactory;
      ~       at org.hibernate.validator.messageinterpolation.ResourceBundleMessageInterpolator.buildExpressionFactory(ResourceBundleMessageInterpolator.java:98)
      ~       ... 27 more
      -->
    <notes><![CDATA[
   file name: hibernate-validator-5.2.5.Final.jar
   ]]></notes>
    <packageUrl regex="true">^pkg:maven/org\.hibernate/hibernate\-validator@.*$</packageUrl>
    <cve>CVE-2017-7536</cve>
  </suppress>
  <suppress>
    <!-- TODO: Fix by updating curator-x-discovery to > 4.2.0 and updating hadoop -->
    <notes><![CDATA[
   file name: jackson-mapper-asl-1.9.13.jar
   ]]></notes>
    <packageUrl regex="true">^pkg:maven/org\.codehaus\.jackson/jackson\-mapper\-asl@1.9.13$</packageUrl>
    <cvssBelow>10</cvssBelow>  <!-- suppress all CVEs for jackson-mapper-asl:1.9.13 ince it is via curator-x-discovery -->
  </suppress>
  <suppress>
    <!-- TODO: Fix by updating org.apache.druid.java.util.http.client.NettyHttpClient to use netty 4 -->
    <notes><![CDATA[
   file name: netty-3.10.6.Final.jar
   ]]></notes>
    <packageUrl regex="true">^pkg:maven/io\.netty/netty@3.10.6.Final$</packageUrl>
    <cve>CVE-2019-16869</cve>
    <cve>CVE-2019-20444</cve>
    <cve>CVE-2019-20445</cve>
    <cve>CVE-2021-37136</cve>
    <cve>CVE-2021-37137</cve>
  </suppress>
  <suppress>
    <!-- TODO: Fix by upgrading hadoop-auth version -->
    <notes><![CDATA[
   file name: nimbus-jose-jwt-4.41.1.jar
   ]]></notes>
    <packageUrl regex="true">^pkg:maven/com\.nimbusds/nimbus\-jose\-jwt@4.41.1$</packageUrl>
    <cve>CVE-2019-17195</cve>
  </suppress>
  <suppress>
    <!-- This CVE is a false positive. The CVE is not for apacheds-i18n -->
    <notes><![CDATA[
   file name: apacheds-i18n-2.0.0-M15.jar
   ]]></notes>
    <packageUrl regex="true">^pkg:maven/org\.apache\.directory\.server/apacheds\-i18n@.*$</packageUrl>
    <cve>CVE-2020-7791</cve>
  </suppress>
  <suppress>
      <!-- TODO: Fix by using com.datastax.oss:java-driver-core instead of com.netflix.astyanax:astyanax in extensions-contrib/cassandra-storage -->
      <notes><![CDATA[
   file name: libthrift-0.6.1.jar
   ]]></notes>
      <packageUrl regex="true">^pkg:maven/org\.apache\.thrift/libthrift@0.6.1$</packageUrl>
      <cve>CVE-2016-5397</cve>
      <cve>CVE-2018-1320</cve>
      <cve>CVE-2019-0205</cve>
  </suppress>
  <suppress>
    <!-- TODO: Fix by using com.datastax.oss:java-driver-core instead of com.netflix.astyanax:astyanax in extensions-contrib/cassandra-storage -->
    <notes><![CDATA[
    file name: snakeyaml-1.6.jar
    ]]></notes>
    <packageUrl regex="true">^pkg:maven/org\.yaml/snakeyaml@1.6$</packageUrl>
    <cve>CVE-2017-18640</cve>
  </suppress>
  <suppress>
    <notes><![CDATA[
   file name: htrace-core4-4.0.1-incubating.jar (shaded: com.fasterxml.jackson.core:jackson-annotations:2.4.0)
   ]]></notes>
    <packageUrl regex="true">^pkg:maven/com\.fasterxml\.jackson\.core/jackson\-annotations@2.4.0$</packageUrl>
    <cvssBelow>10</cvssBelow>  <!-- suppress all CVEs for jackson-annotations:2.4.0 since it is via htrace-core4 -->
  </suppress>
  <suppress>
    <notes><![CDATA[
   file name: htrace-core4-4.0.1-incubating.jar (shaded: com.fasterxml.jackson.core:jackson-core:2.4.0)
   ]]></notes>
    <packageUrl regex="true">^pkg:maven/com\.fasterxml\.jackson\.core/jackson\-core@2.4.0$</packageUrl>
    <cvssBelow>10</cvssBelow>  <!-- suppress all CVEs for jackson-core:2.4.0 since it is via htrace-core4 -->
  </suppress>
  <suppress>
    <!--
      ~ TODO: Fix by updating hadoop-common used by extensions-core/parquet-extensions. Possibly need to change
      ~ HdfsStorageDruidModule.configure()->FileSystem.get(conf) as well.
      -->
    <notes><![CDATA[
   file name: htrace-core4-4.0.1-incubating.jar (shaded: com.fasterxml.jackson.core:jackson-databind:2.4.0)
   ]]></notes>
    <packageUrl regex="true">^pkg:maven/com\.fasterxml\.jackson\.core/jackson\-databind@2.4.0$</packageUrl>
    <cve>CVE-2018-14721</cve>  <!-- cvss of 10.0 -->
    <cvssBelow>10</cvssBelow>  <!-- suppress all CVEs for jackson-databind:2.4.0 since it is via htrace-core4 -->
  </suppress>
  <suppress>
    <!--
      ~ TODO: Fix by updating parquet version in extensions-core/parquet-extensions.
      -->
    <notes><![CDATA[
   file name: parquet-jackson-1.11.0.jar (shaded: com.fasterxml.jackson.core:jackson-{core,databind}:2.9.10)
   ]]></notes>
    <packageUrl regex="true">^pkg:maven/com\.fasterxml\.jackson\.core/jackson\-.*@2.9.10$</packageUrl>
    <cvssBelow>10</cvssBelow>  <!-- suppress all CVEs for jackson-{core,databind}:2.9.0 since it is via parquet transitive dependencies -->
  </suppress>
  <suppress>
     <notes><![CDATA[
     file name: node-sass:4.13.1

     The vulnerability is fixed in 4.13.1: https://github.com/sass/node-sass/issues/2816#issuecomment-575136455

     But the dependency check plugin thinks it's still broken as the affected/fixed versions has not been updated on
     Sonatype OSS Index: https://ossindex.sonatype.org/vuln/c97f4ae7-be1f-4f71-b238-7c095b126e74
     ]]></notes>
     <packageUrl regex="true">^pkg:npm/node\-sass@.*$</packageUrl>
     <vulnerabilityName>CWE-400: Uncontrolled Resource Consumption ('Resource Exhaustion')</vulnerabilityName>
  </suppress>
  <suppress>
    <notes><![CDATA[
    Druid is not a native app, so the vulnerability flagged is a false positive.
    ]]></notes>
    <packageUrl regex="true">^pkg:maven/com\.google\.oauth-client/google\-oauth\-client@.*$</packageUrl>
    <cve>CVE-2020-7692</cve>
  </suppress>
  <suppress>
    <!--
      ~ TODO: Fix when Apache Ranger 2.1 is released
      -->
    <notes><![CDATA[
    file name: kafka_2.11-2.0.0.jar
    ]]></notes>
    <packageUrl regex="true">^pkg:maven/org\.apache\.kafka/kafka_2.11@2.0.0$</packageUrl>
    <cve>CVE-2019-12399</cve>
    <cve>CVE-2018-17196</cve>
  </suppress>
  <suppress>
    <!--
      ~ TODO: Fix when Apache Ranger 2.1 is released
      - transitive dep from apache-ranger, upgrading to 2.1.0 adds other CVEs, staying at ranger 2.0.0 for now
      -->
    <notes><![CDATA[
    file name: kafka-clients-2.0.0.jar
    ]]></notes>
    <packageUrl regex="true">^pkg:maven/org\.apache\.kafka/kafka-clients@2.0.0$</packageUrl>
    <cve>CVE-2019-12399</cve>
    <cve>CVE-2018-17196</cve>
  </suppress>
  <suppress>
    <!--
      ~ TODO: Fix when Apache Ranger is released with updated log4j
      -->
    <notes><![CDATA[
    file name: log4j-1.2.17.jar
    ]]></notes>
    <packageUrl regex="true">^pkg:maven/log4j/log4j@1.2.17$</packageUrl>
    <cve>CVE-2019-17571</cve>
    <cve>CVE-2021-44228</cve>
  </suppress>
  <suppress>
    <!--
      - TODO: The lastest version of ambari-metrics-common is 2.7.0.0.0, released in July 2018.
      -->
    <notes><![CDATA[
    file name: ambari-metrics-common-2.7.0.0.0.jar (shaded: io.netty:netty:3.10.5.Final)
    ]]></notes>
    <packageUrl regex="true">^pkg:maven/io\.netty/netty@3.10.5.Final$</packageUrl>
    <cve>CVE-2019-16869</cve>
    <cve>CVE-2019-20444</cve>
    <cve>CVE-2019-20445</cve>
    <cve>CVE-2021-37136</cve>
    <cve>CVE-2021-37137</cve>
  </suppress>
  <suppress>
       <!--
         - TODO: The lastest version of ambari-metrics-common is 2.7.0.0.0, released in July 2018.
         -->
     <notes><![CDATA[
     file name: ambari-metrics-common-2.7.0.0.0.jar (shaded: org.apache.hadoop:hadoop-annotations:2.6.0)
     ]]></notes>
     <packageUrl regex="true">^pkg:maven/org\.apache\.hadoop/hadoop\-annotations@.*$</packageUrl>
     <cve>CVE-2015-1776</cve>
     <cve>CVE-2016-3086</cve>
     <cve>CVE-2016-5393</cve>
     <cve>CVE-2016-6811</cve>
     <cve>CVE-2017-3162</cve>
     <cve>CVE-2018-11768</cve>
     <cve>CVE-2018-1296</cve>
     <cve>CVE-2018-8009</cve>
     <cve>CVE-2018-8029</cve>
  </suppress>
  <suppress>
     <notes><![CDATA[
     file name: hadoop-*-2.8.5.jar
     ]]></notes>
     <packageUrl regex="true">^pkg:maven/org\.apache\.hadoop/hadoop\-.*@.*$</packageUrl>
     <cve>CVE-2018-11765</cve>
     <cve>CVE-2020-9492</cve>
  </suppress>
  <suppress>
    <notes><![CDATA[
     file name: hadoop-*-3.3.1.jar
     ]]></notes>
    <packageUrl regex="true">^pkg:maven/org\.apache\.hadoop/hadoop\-.*@.*$</packageUrl>
    <cve>CVE-2018-11765</cve>
    <cve>CVE-2020-9492</cve>
  </suppress>
  <suppress>
    <!-- The CVE is not applicable to kafka-clients. -->
    <notes><![CDATA[
     file name: kafka-clients-2.8.0.jar
     ]]></notes>
    <cve>CVE-2021-26291</cve>
  </suppress>
<<<<<<< HEAD
=======
  <suppress until="2021-12-30">
    <!-- Suppress this until https://github.com/apache/druid/issues/11028 is resolved. -->
    <notes><![CDATA[
     This vulnerability should be fixed soon and the suppression should be removed.
     ]]></notes>
    <cve>CVE-2020-13949</cve>
  </suppress>
>>>>>>> f6031757

  <suppress>
    <!-- (avro, parquet, integration-tests) we don't allow velocity templates to be uploaded by untrusted users -->
    <notes><![CDATA[
     file name: velocity-engine-core-2.2.jar:
     ]]></notes>
    <cve>CVE-2020-13936</cve>
  </suppress>

  <suppress>
     <!-- (ranger, ambari, and aliyun-oss) these vulnerabilities are legit, but their latest releases still use the vulnerable jackson version -->
     <notes><![CDATA[
     file name: jackson-xc-1.9.x.jar or jackson-jaxrs-1.9.x.jar
     ]]></notes>
     <packageUrl regex="true">^pkg:maven/org\.codehaus\.jackson/jackson-(xc|jaxrs)@1.9.*$</packageUrl>
     <cve>CVE-2018-14718</cve>
     <cve>CVE-2018-7489</cve>
  </suppress>

  <suppress>
    <!-- Transitive dependency from apache-ranger, latest ranger version 2.1.0 still uses solr 7.7.1-->
    <notes><![CDATA[
     file name: solr-solrj-7.7.1.jar
     ]]></notes>
    <packageUrl regex="true">^pkg:maven/org\.apache\.solr/solr-solrj@7.7.1$</packageUrl>
    <cve>CVE-2020-13957</cve>
    <cve>CVE-2019-17558</cve>
    <cve>CVE-2019-0193</cve>
    <cve>CVE-2020-13941</cve>
    <cve>CVE-2021-29943</cve>
    <cve>CVE-2021-27905</cve>
    <cve>CVE-2021-29262</cve>
  </suppress>

  <suppress>
    <!-- Transitive dependency from aliyun-sdk-oss, there is currently no newer version of jdom2 as well-->
    <notes><![CDATA[
     file name: jdom2-2.0.6.jar
     ]]></notes>
    <packageUrl regex="true">^pkg:maven/org\.jdom/jdom2@2.0.6$</packageUrl>
    <cve>CVE-2021-33813</cve>
  </suppress>

  <suppress>
    <!-- Upgrading to libthrift-0.14.2 adds many tomcat CVEs, suppress and stay at 0.13.0 for now-->
    <notes><![CDATA[
     file name: libthrift-0.13.0.jar
     ]]></notes>
    <packageUrl regex="true">^pkg:maven/org\.apache\.thrift/libthrift@0.13.0$</packageUrl>
    <cve>CVE-2020-13949</cve>
  </suppress>
  <suppress>
    <!-- hive-storage-api has the thrift vulnerability too -->
    <notes><![CDATA[
<<<<<<< HEAD
     file name: hive-storage-api-2.7.1.jar
     ]]></notes>
    <packageUrl regex="true">^pkg:maven/org\.apache\.hive/hive-storage-api@2.7.1$</packageUrl>
=======
     file name: hive-storage-api-2.8.1.jar
     ]]></notes>
    <packageUrl regex="true">^pkg:maven/org\.apache\.hive/hive-storage-api@2.8.1$</packageUrl>
>>>>>>> f6031757
    <cve>CVE-2020-13949</cve>
  </suppress>
  <suppress>
    <!--
    the scanner misattributes this to Apache DataSketches
    the actual vulnerability affects some collaboration tool called Sketch, and impacts some 'library feeds' feature
    which seems to relate to how the tool handles sharing designs or something, so we are doing a blanket ignore
    because it seems nearly impossible for us to be affected by this
     -->
    <cve>CVE-2021-40531</cve>
  </suppress>
  <suppress>
<<<<<<< HEAD
    <!-- Suppressed for 0.22.1 only -->
    <notes><![CDATA[
   file name: jedis
   ]]></notes>
    <packageUrl regex="true">^pkg:maven/redis\.clients/jedis@2\.9\.0$</packageUrl>
    <cve>CVE-2021-32626</cve>
=======
    <!-- These are for wildfly-openssl. -->
    <notes><![CDATA[
    file name: wildfly-openssl-1.0.7.Final.jar
    ]]></notes>
    <cve>CVE-2020-10740</cve>
    <cve>CVE-2020-25644</cve>
    <cve>CVE-2020-10718</cve>
  </suppress>

  <suppress>
    <!-- Suppress aws-java-sdk-bundle cves -->
    <notes><![CDATA[
    file name: aws-java-sdk-bundle-1.11.901.jar
    ]]></notes>
    <cve>CVE-2020-8570</cve>
    <cve>CVE-2015-8559</cve>
    <cve>CVE-2021-20291</cve>
    <cve>CVE-2017-17485</cve>
    <cve>CVE-2018-5968</cve>
    <cve>CVE-2017-15095</cve>
    <cve>CVE-2019-16942</cve>
    <cve>CVE-2020-25649</cve>
    <cve>CVE-2020-35491</cve>
    <cve>CVE-2019-16943</cve>
    <cve>CVE-2020-35490</cve>
    <cve>CVE-2019-20330</cve>
    <cve>CVE-2020-10673</cve>
    <cve>CVE-2018-11307</cve>
    <cve>CVE-2018-7489</cve>
    <cve>CVE-2019-17267</cve>
    <cve>CVE-2019-17531</cve>
    <cve>CVE-2019-16335</cve>
    <cve>CVE-2019-14893</cve>
    <cve>CVE-2019-14540</cve>
  </suppress>

  <suppress>
    <!-- Suppress hadoop-shaded-guava cves -->
    <notes><![CDATA[
    file name: hadoop-shaded-guava-1.1.1.jar
    ]]></notes>
    <cve>CVE-2015-7430</cve>
    <cve>CVE-2017-3162</cve>
>>>>>>> f6031757
  </suppress>
</suppressions><|MERGE_RESOLUTION|>--- conflicted
+++ resolved
@@ -343,8 +343,6 @@
      ]]></notes>
     <cve>CVE-2021-26291</cve>
   </suppress>
-<<<<<<< HEAD
-=======
   <suppress until="2021-12-30">
     <!-- Suppress this until https://github.com/apache/druid/issues/11028 is resolved. -->
     <notes><![CDATA[
@@ -352,7 +350,6 @@
      ]]></notes>
     <cve>CVE-2020-13949</cve>
   </suppress>
->>>>>>> f6031757
 
   <suppress>
     <!-- (avro, parquet, integration-tests) we don't allow velocity templates to be uploaded by untrusted users -->
@@ -407,15 +404,9 @@
   <suppress>
     <!-- hive-storage-api has the thrift vulnerability too -->
     <notes><![CDATA[
-<<<<<<< HEAD
-     file name: hive-storage-api-2.7.1.jar
-     ]]></notes>
-    <packageUrl regex="true">^pkg:maven/org\.apache\.hive/hive-storage-api@2.7.1$</packageUrl>
-=======
      file name: hive-storage-api-2.8.1.jar
      ]]></notes>
     <packageUrl regex="true">^pkg:maven/org\.apache\.hive/hive-storage-api@2.8.1$</packageUrl>
->>>>>>> f6031757
     <cve>CVE-2020-13949</cve>
   </suppress>
   <suppress>
@@ -428,14 +419,6 @@
     <cve>CVE-2021-40531</cve>
   </suppress>
   <suppress>
-<<<<<<< HEAD
-    <!-- Suppressed for 0.22.1 only -->
-    <notes><![CDATA[
-   file name: jedis
-   ]]></notes>
-    <packageUrl regex="true">^pkg:maven/redis\.clients/jedis@2\.9\.0$</packageUrl>
-    <cve>CVE-2021-32626</cve>
-=======
     <!-- These are for wildfly-openssl. -->
     <notes><![CDATA[
     file name: wildfly-openssl-1.0.7.Final.jar
@@ -479,6 +462,5 @@
     ]]></notes>
     <cve>CVE-2015-7430</cve>
     <cve>CVE-2017-3162</cve>
->>>>>>> f6031757
   </suppress>
 </suppressions>