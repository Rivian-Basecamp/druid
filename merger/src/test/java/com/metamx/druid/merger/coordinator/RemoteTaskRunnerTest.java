package com.metamx.druid.merger.coordinator;

import com.fasterxml.jackson.databind.ObjectMapper;
import com.fasterxml.jackson.databind.jsontype.NamedType;
import com.google.common.base.Throwables;
import com.google.common.collect.Lists;
import com.metamx.common.ISE;
import com.metamx.druid.aggregation.AggregatorFactory;
import com.metamx.druid.client.DataSegment;
import com.metamx.druid.jackson.DefaultObjectMapper;
<<<<<<< HEAD
import com.metamx.druid.merger.TestTask;
=======
>>>>>>> ad1de9ba
import com.metamx.druid.merger.common.TaskCallback;
import com.metamx.druid.merger.common.TaskStatus;
import com.metamx.druid.merger.common.TaskToolbox;
import com.metamx.druid.merger.common.config.IndexerZkConfig;
import com.metamx.druid.merger.common.config.TaskConfig;
<<<<<<< HEAD
=======
import com.metamx.druid.merger.common.task.DefaultMergeTask;
import com.metamx.druid.merger.common.task.Task;
>>>>>>> ad1de9ba
import com.metamx.druid.merger.coordinator.config.RemoteTaskRunnerConfig;
import com.metamx.druid.merger.coordinator.config.RetryPolicyConfig;
import com.metamx.druid.merger.coordinator.setup.WorkerSetupData;
import com.metamx.druid.merger.coordinator.setup.WorkerSetupManager;
import com.metamx.druid.merger.worker.TaskMonitor;
import com.metamx.druid.merger.worker.Worker;
import com.metamx.druid.merger.worker.WorkerCuratorCoordinator;
import com.netflix.curator.framework.CuratorFramework;
import com.netflix.curator.framework.CuratorFrameworkFactory;
import com.netflix.curator.framework.recipes.cache.PathChildrenCache;
import com.netflix.curator.retry.ExponentialBackoffRetry;
import com.netflix.curator.test.TestingCluster;
import org.apache.commons.lang.mutable.MutableBoolean;
import org.apache.zookeeper.CreateMode;
import org.easymock.EasyMock;
import org.joda.time.DateTime;
import org.joda.time.Duration;
import org.joda.time.Interval;
import org.junit.After;
import org.junit.Assert;
import org.junit.Before;
import org.junit.Test;

import java.io.File;
import java.util.concurrent.Executors;
import java.util.concurrent.ScheduledExecutorService;

import static junit.framework.Assert.fail;

/**
 */
public class RemoteTaskRunnerTest
{
  private static final ObjectMapper jsonMapper = new DefaultObjectMapper();
  private static final String basePath = "/test/druid/indexer";
  private static final String announcementsPath = String.format("%s/announcements", basePath);
  private static final String tasksPath = String.format("%s/tasks", basePath);
  private static final String statusPath = String.format("%s/status", basePath);

  private TestingCluster testingCluster;
  private CuratorFramework cf;
  private PathChildrenCache pathChildrenCache;
  private RemoteTaskRunner remoteTaskRunner;
  private TaskMonitor taskMonitor;
  private WorkerSetupManager workerSetupManager;

  private ScheduledExecutorService scheduledExec;

  private TestTask task1;

  private Worker worker1;

  @Before
  public void setUp() throws Exception
  {
    testingCluster = new TestingCluster(1);
    testingCluster.start();

    cf = CuratorFrameworkFactory.builder()
                                .connectString(testingCluster.getConnectString())
                                .retryPolicy(new ExponentialBackoffRetry(1, 10))
                                .build();
    cf.start();

    cf.create().creatingParentsIfNeeded().forPath(announcementsPath);
    cf.create().forPath(tasksPath);
    cf.create().forPath(String.format("%s/worker1", tasksPath));
    cf.create().forPath(statusPath);
    cf.create().forPath(String.format("%s/worker1", statusPath));

    pathChildrenCache = new PathChildrenCache(cf, announcementsPath, true);

    worker1 = new Worker(
        "worker1",
        "localhost",
        3,
        "0"
    );

    task1 = new TestTask(
        "task1",
        "dummyDs",
        Lists.<DataSegment>newArrayList(
            new DataSegment(
                "dummyDs",
                new Interval(new DateTime(), new DateTime()),
                new DateTime().toString(),
                null,
                null,
                null,
                null,
                0,
                0
            )
        ),
        Lists.<AggregatorFactory>newArrayList(),
        TaskStatus.success("task1")
    );

    makeRemoteTaskRunner();
    makeTaskMonitor();
  }

  @After
  public void tearDown() throws Exception
  {
    testingCluster.stop();
    remoteTaskRunner.stop();
    taskMonitor.stop();
  }

  @Test
  public void testRunNoExistingTask() throws Exception
  {
    remoteTaskRunner.run(
        task1,
<<<<<<< HEAD
        new TaskContext(new DateTime().toString(), Sets.<DataSegment>newHashSet(), Sets.<DataSegment>newHashSet()),
=======
>>>>>>> ad1de9ba
        null
    );
  }

  @Test
  public void testExceptionThrownWithExistingTask() throws Exception
  {
    remoteTaskRunner.run(
<<<<<<< HEAD
        new TestTask(
            task1.getId(),
            task1.getDataSource(),
            task1.getSegments(),
            Lists.<AggregatorFactory>newArrayList(),
            TaskStatus.running(task1.getId())
        ),
        new TaskContext(new DateTime().toString(), Sets.<DataSegment>newHashSet(), Sets.<DataSegment>newHashSet()),
        null
    );
    try {
      remoteTaskRunner.run(
          task1,
          new TaskContext(
              new DateTime().toString(),
              Sets.<DataSegment>newHashSet(),
              Sets.<DataSegment>newHashSet()
          ),
          null
      );
=======
        new TestTask(task1){
          @Override
          public TaskStatus run(TaskToolbox toolbox) throws Exception
          {
            latch.await();
            return super.run(toolbox);
          }
        },
        null
    );
    try {
      remoteTaskRunner.run(task1, null);
      latch.countDown();
>>>>>>> ad1de9ba
      fail("ISE expected");
    }
    catch (ISE expected) {
    }
  }

  @Test
  public void testRunTooMuchZKData() throws Exception
  {
    boolean exceptionOccurred = false;
    try {
      remoteTaskRunner.run(
          new TestTask(
              new String(new char[5000]),
              "dummyDs",
              Lists.<DataSegment>newArrayList(
                  new DataSegment(
                      "dummyDs",
                      new Interval(new DateTime(), new DateTime()),
                      new DateTime().toString(),
                      null,
                      null,
                      null,
                      null,
                      0,
                      0
                  )
              ),
              Lists.<AggregatorFactory>newArrayList(),
              TaskStatus.success("foo")
          ),
<<<<<<< HEAD
          new TaskContext(new DateTime().toString(), Sets.<DataSegment>newHashSet(), Sets.<DataSegment>newHashSet()),
=======
>>>>>>> ad1de9ba
          null
      );
    }
    catch (IllegalStateException e) {
      exceptionOccurred = true;
    }
    Assert.assertTrue(exceptionOccurred);
  }

  @Test
  public void testRunWithCallback() throws Exception
  {
<<<<<<< HEAD
    final MutableBoolean callbackCalled = new MutableBoolean(false);
    remoteTaskRunner.run(
        new TestTask(
            task1.getId(),
            task1.getDataSource(),
            task1.getSegments(),
            Lists.<AggregatorFactory>newArrayList(),
            TaskStatus.running(task1.getId())
        ),
        new TaskContext(new DateTime().toString(), Sets.<DataSegment>newHashSet(), Sets.<DataSegment>newHashSet()),
=======
    cf.create().creatingParentsIfNeeded().forPath(
        String.format("%s/worker1/task1", statusPath),
        jsonMapper.writeValueAsBytes(
            TaskStatus.success("task1")
        )
    );

    // Really don't like this way of waiting for the task to appear
    int count = 0;
    while (!remoteTaskRunner.isTaskRunning("task1")) {
      Thread.sleep(500);
      if (count > 10) {
        throw new ISE("WTF?! Task still not announced in ZK?");
      }
      count++;
    }

    final MutableBoolean callbackCalled = new MutableBoolean(false);
    remoteTaskRunner.run(
        task1,
>>>>>>> ad1de9ba
        new TaskCallback()
        {
          @Override
          public void notify(TaskStatus status)
          {
            callbackCalled.setValue(true);
          }
        }
    );

    // Really don't like this way of waiting for the task to appear
    int count = 0;
    while (remoteTaskRunner.findWorkerRunningTask(task1.getId()) == null) {
      Thread.sleep(500);
      if (count > 10) {
        throw new ISE("WTF?! Task still not announced in ZK?");
      }
      count++;
    }

    Assert.assertTrue(remoteTaskRunner.getRunningTasks().size() == 1);

    // Complete the task
    cf.setData().forPath(
        String.format("%s/worker1/task1", statusPath),
        jsonMapper.writeValueAsBytes(TaskStatus.success(task1.getId()))
    );

    // Really don't like this way of waiting for the task to disappear
    count = 0;
    while (remoteTaskRunner.findWorkerRunningTask(task1.getId()) != null) {
      Thread.sleep(500);
      if (count > 10) {
        throw new ISE("WTF?! Task still exists in ZK?");
      }
      count++;
    }

    Assert.assertTrue("TaskCallback was not called!", callbackCalled.booleanValue());
  }

  private void makeTaskMonitor() throws Exception
  {
    WorkerCuratorCoordinator workerCuratorCoordinator = new WorkerCuratorCoordinator(
        jsonMapper,
        new IndexerZkConfig()
        {
          @Override
          public String getAnnouncementPath()
          {
            return announcementsPath;
          }

          @Override
          public String getTaskPath()
          {
            return tasksPath;
          }

          @Override
          public String getStatusPath()
          {
            return statusPath;
          }

          @Override
          public long getMaxNumBytes()
          {
            return 1000;
          }
        },
        cf,
        worker1
    );
    workerCuratorCoordinator.start();

    taskMonitor = new TaskMonitor(
        new PathChildrenCache(cf, String.format("%s/worker1", tasksPath), true),
        cf,
        workerCuratorCoordinator,
        new TaskToolbox(
            new TaskConfig()
            {
              @Override
              public File getBaseTaskDir()
              {
                try {
                  return File.createTempFile("billy", "yay");
                }
                catch (Exception e) {
                  throw Throwables.propagate(e);
                }
              }

              @Override
              public long getRowFlushBoundary()
              {
                return 0;
              }
<<<<<<< HEAD
            }, null, null, null, null, jsonMapper
=======
            }, null, null, null, null, null, jsonMapper
>>>>>>> ad1de9ba
        ),
        Executors.newSingleThreadExecutor()
    );
    jsonMapper.registerSubtypes(new NamedType(TestTask.class, "test"));
    taskMonitor.start();
  }

  private void makeRemoteTaskRunner() throws Exception
  {
    scheduledExec = EasyMock.createMock(ScheduledExecutorService.class);
    workerSetupManager = EasyMock.createMock(WorkerSetupManager.class);

    EasyMock.expect(workerSetupManager.getWorkerSetupData()).andReturn(
        new WorkerSetupData(
            "0",
            0,
            null,
            null
        )
    ).atLeastOnce();
    EasyMock.replay(workerSetupManager);

    remoteTaskRunner = new RemoteTaskRunner(
        jsonMapper,
        new TestRemoteTaskRunnerConfig(),
        cf,
        pathChildrenCache,
        scheduledExec,
        new RetryPolicyFactory(new TestRetryPolicyConfig()),
        workerSetupManager
    );

    // Create a single worker and wait for things for be ready
    remoteTaskRunner.start();
    cf.create().creatingParentsIfNeeded().withMode(CreateMode.EPHEMERAL).forPath(
        String.format("%s/worker1", announcementsPath),
        jsonMapper.writeValueAsBytes(worker1)
    );
    int count = 0;
<<<<<<< HEAD
    while (remoteTaskRunner.getWorkers().size() == 0) {
=======
    while (remoteTaskRunner.getNumWorkers() == 0) {
>>>>>>> ad1de9ba
      Thread.sleep(500);
      if (count > 10) {
        throw new ISE("WTF?! Still can't find worker!");
      }
      count++;
    }
  }

  private static class TestRetryPolicyConfig extends RetryPolicyConfig
  {
    @Override
    public Duration getRetryMinDuration()
    {
      return null;
    }

    @Override
    public Duration getRetryMaxDuration()
    {
      return null;
    }

    @Override
    public long getMaxRetryCount()
    {
      return 0;
    }
  }

  private static class TestRemoteTaskRunnerConfig extends RemoteTaskRunnerConfig
  {
    @Override
    public String getAnnouncementPath()
    {
      return announcementsPath;
    }

    @Override
    public String getTaskPath()
    {
      return tasksPath;
    }

    @Override
    public String getStatusPath()
    {
      return statusPath;
    }

    @Override
    public Duration getTaskAssignmentTimeoutDuration()
    {
      return new Duration(60000);
    }

    @Override
    public long getMaxNumBytes()
    {
      return 1000;
    }
  }
<<<<<<< HEAD
=======

  @JsonTypeName("test")
  private static class TestTask extends DefaultMergeTask
  {
    private final String id;
    private final String dataSource;
    private final List<DataSegment> segments;
    private final List<AggregatorFactory> aggregators;

    @JsonCreator
    public TestTask(
        @JsonProperty("id") String id,
        @JsonProperty("dataSource") String dataSource,
        @JsonProperty("segments") List<DataSegment> segments,
        @JsonProperty("aggregations") List<AggregatorFactory> aggregators
    )
    {
      super(dataSource, segments, aggregators);

      this.id = id;
      this.dataSource = dataSource;
      this.segments = segments;
      this.aggregators = aggregators;
    }

    public TestTask(TestTask task)
    {
      this(task.id, task.dataSource, task.segments, task.aggregators);
    }

    @Override
    @JsonProperty
    public String getId()
    {
      return id;
    }

    @Override
    public String getType()
    {
      return "test";
    }

    @Override
    public TaskStatus run(TaskToolbox toolbox) throws Exception
    {
      return TaskStatus.success("task1");
    }
  }
>>>>>>> ad1de9ba
}<|MERGE_RESOLUTION|>--- conflicted
+++ resolved
@@ -8,20 +8,12 @@
 import com.metamx.druid.aggregation.AggregatorFactory;
 import com.metamx.druid.client.DataSegment;
 import com.metamx.druid.jackson.DefaultObjectMapper;
-<<<<<<< HEAD
 import com.metamx.druid.merger.TestTask;
-=======
->>>>>>> ad1de9ba
 import com.metamx.druid.merger.common.TaskCallback;
 import com.metamx.druid.merger.common.TaskStatus;
 import com.metamx.druid.merger.common.TaskToolbox;
 import com.metamx.druid.merger.common.config.IndexerZkConfig;
 import com.metamx.druid.merger.common.config.TaskConfig;
-<<<<<<< HEAD
-=======
-import com.metamx.druid.merger.common.task.DefaultMergeTask;
-import com.metamx.druid.merger.common.task.Task;
->>>>>>> ad1de9ba
 import com.metamx.druid.merger.coordinator.config.RemoteTaskRunnerConfig;
 import com.metamx.druid.merger.coordinator.config.RetryPolicyConfig;
 import com.metamx.druid.merger.coordinator.setup.WorkerSetupData;
@@ -138,10 +130,6 @@
   {
     remoteTaskRunner.run(
         task1,
-<<<<<<< HEAD
-        new TaskContext(new DateTime().toString(), Sets.<DataSegment>newHashSet(), Sets.<DataSegment>newHashSet()),
-=======
->>>>>>> ad1de9ba
         null
     );
   }
@@ -150,7 +138,6 @@
   public void testExceptionThrownWithExistingTask() throws Exception
   {
     remoteTaskRunner.run(
-<<<<<<< HEAD
         new TestTask(
             task1.getId(),
             task1.getDataSource(),
@@ -158,34 +145,10 @@
             Lists.<AggregatorFactory>newArrayList(),
             TaskStatus.running(task1.getId())
         ),
-        new TaskContext(new DateTime().toString(), Sets.<DataSegment>newHashSet(), Sets.<DataSegment>newHashSet()),
-        null
-    );
-    try {
-      remoteTaskRunner.run(
-          task1,
-          new TaskContext(
-              new DateTime().toString(),
-              Sets.<DataSegment>newHashSet(),
-              Sets.<DataSegment>newHashSet()
-          ),
-          null
-      );
-=======
-        new TestTask(task1){
-          @Override
-          public TaskStatus run(TaskToolbox toolbox) throws Exception
-          {
-            latch.await();
-            return super.run(toolbox);
-          }
-        },
         null
     );
     try {
       remoteTaskRunner.run(task1, null);
-      latch.countDown();
->>>>>>> ad1de9ba
       fail("ISE expected");
     }
     catch (ISE expected) {
@@ -217,10 +180,6 @@
               Lists.<AggregatorFactory>newArrayList(),
               TaskStatus.success("foo")
           ),
-<<<<<<< HEAD
-          new TaskContext(new DateTime().toString(), Sets.<DataSegment>newHashSet(), Sets.<DataSegment>newHashSet()),
-=======
->>>>>>> ad1de9ba
           null
       );
     }
@@ -233,7 +192,6 @@
   @Test
   public void testRunWithCallback() throws Exception
   {
-<<<<<<< HEAD
     final MutableBoolean callbackCalled = new MutableBoolean(false);
     remoteTaskRunner.run(
         new TestTask(
@@ -243,29 +201,6 @@
             Lists.<AggregatorFactory>newArrayList(),
             TaskStatus.running(task1.getId())
         ),
-        new TaskContext(new DateTime().toString(), Sets.<DataSegment>newHashSet(), Sets.<DataSegment>newHashSet()),
-=======
-    cf.create().creatingParentsIfNeeded().forPath(
-        String.format("%s/worker1/task1", statusPath),
-        jsonMapper.writeValueAsBytes(
-            TaskStatus.success("task1")
-        )
-    );
-
-    // Really don't like this way of waiting for the task to appear
-    int count = 0;
-    while (!remoteTaskRunner.isTaskRunning("task1")) {
-      Thread.sleep(500);
-      if (count > 10) {
-        throw new ISE("WTF?! Task still not announced in ZK?");
-      }
-      count++;
-    }
-
-    final MutableBoolean callbackCalled = new MutableBoolean(false);
-    remoteTaskRunner.run(
-        task1,
->>>>>>> ad1de9ba
         new TaskCallback()
         {
           @Override
@@ -365,11 +300,7 @@
               {
                 return 0;
               }
-<<<<<<< HEAD
-            }, null, null, null, null, jsonMapper
-=======
             }, null, null, null, null, null, jsonMapper
->>>>>>> ad1de9ba
         ),
         Executors.newSingleThreadExecutor()
     );
@@ -409,11 +340,7 @@
         jsonMapper.writeValueAsBytes(worker1)
     );
     int count = 0;
-<<<<<<< HEAD
     while (remoteTaskRunner.getWorkers().size() == 0) {
-=======
-    while (remoteTaskRunner.getNumWorkers() == 0) {
->>>>>>> ad1de9ba
       Thread.sleep(500);
       if (count > 10) {
         throw new ISE("WTF?! Still can't find worker!");
@@ -475,56 +402,4 @@
       return 1000;
     }
   }
-<<<<<<< HEAD
-=======
-
-  @JsonTypeName("test")
-  private static class TestTask extends DefaultMergeTask
-  {
-    private final String id;
-    private final String dataSource;
-    private final List<DataSegment> segments;
-    private final List<AggregatorFactory> aggregators;
-
-    @JsonCreator
-    public TestTask(
-        @JsonProperty("id") String id,
-        @JsonProperty("dataSource") String dataSource,
-        @JsonProperty("segments") List<DataSegment> segments,
-        @JsonProperty("aggregations") List<AggregatorFactory> aggregators
-    )
-    {
-      super(dataSource, segments, aggregators);
-
-      this.id = id;
-      this.dataSource = dataSource;
-      this.segments = segments;
-      this.aggregators = aggregators;
-    }
-
-    public TestTask(TestTask task)
-    {
-      this(task.id, task.dataSource, task.segments, task.aggregators);
-    }
-
-    @Override
-    @JsonProperty
-    public String getId()
-    {
-      return id;
-    }
-
-    @Override
-    public String getType()
-    {
-      return "test";
-    }
-
-    @Override
-    public TaskStatus run(TaskToolbox toolbox) throws Exception
-    {
-      return TaskStatus.success("task1");
-    }
-  }
->>>>>>> ad1de9ba
 }