<!DOCTYPE html>
<!--
  ~ Licensed to the Apache Software Foundation (ASF) under one
  ~ or more contributor license agreements.  See the NOTICE file
  ~ distributed with this work for additional information
  ~ regarding copyright ownership.  The ASF licenses this file
  ~ to you under the Apache License, Version 2.0 (the
  ~ "License"); you may not use this file except in compliance
  ~ with the License.  You may obtain a copy of the License at
  ~
  ~   http://www.apache.org/licenses/LICENSE-2.0
  ~
  ~ Unless required by applicable law or agreed to in writing,
  ~ software distributed under the License is distributed on an
  ~ "AS IS" BASIS, WITHOUT WARRANTIES OR CONDITIONS OF ANY
  ~ KIND, either express or implied.  See the License for the
  ~ specific language governing permissions and limitations
  ~ under the License.
  -->
<html lang="en">
  <head>
    <meta charset="utf-8" />
    <meta
      name="viewport"
      content="width=device-width, user-scalable=no, initial-scale=1, maximum-scale=1, minimum-scale=1"
    />
    <title>Apache Druid</title>
    <meta name="description" content="Apache Druid console" />
    <link rel="shortcut icon" href="favicon.png" />
    <style>
      body {
        background: #24283b;
      }
      #browser-update {
        background-color: #d9822b;
        border-radius: 3px;
        color: #ffffff;
        font-family: sans-serif;
        font-size: 13px;
        line-height: 1.2;
        padding: 13px;
        position: fixed;
        top: 0;
        left: 0;
        right: 0;
        text-align: center;
        z-index: 11;
      }
      #browser-update a {
        color: white;
        font-weight: bold;
      }
    </style>
  </head>
  <body class="bp3-dark mouse-mode">
    <div class="app-container"></div>
    <div id="browser-update" style="display: none">
      You are using an unsupported browser. The console will not work properly.
      <a href="https://browser-update.org/update.html">Update to a supported browser.</a>
    </div>
    <script>
      function showUpdate() {
        document.getElementById('browser-update').style.display = 'block';
      }
      if (!('Proxy' in window)) showUpdate();
      window.onerror = function (message, source, lineno, colno, error) {
        if (error instanceof SyntaxError || message === 'Syntax error') {
          showUpdate();
        }
        return false;
      };
    </script>
    <script src="console-config.js"></script>
<<<<<<< HEAD
    <script src="public/web-console-0.22.1.js"></script>
=======
    <script src="public/web-console-0.23.0.js"></script>
>>>>>>> f6031757
  </body>
</html><|MERGE_RESOLUTION|>--- conflicted
+++ resolved
@@ -71,10 +71,6 @@
       };
     </script>
     <script src="console-config.js"></script>
-<<<<<<< HEAD
-    <script src="public/web-console-0.22.1.js"></script>
-=======
     <script src="public/web-console-0.23.0.js"></script>
->>>>>>> f6031757
   </body>
 </html>