/*
 * Licensed to the Apache Software Foundation (ASF) under one
 * or more contributor license agreements.  See the NOTICE file
 * distributed with this work for additional information
 * regarding copyright ownership.  The ASF licenses this file
 * to you under the Apache License, Version 2.0 (the
 * "License"); you may not use this file except in compliance
 * with the License.  You may obtain a copy of the License at
 *
 *   http://www.apache.org/licenses/LICENSE-2.0
 *
 * Unless required by applicable law or agreed to in writing,
 * software distributed under the License is distributed on an
 * "AS IS" BASIS, WITHOUT WARRANTIES OR CONDITIONS OF ANY
 * KIND, either express or implied.  See the License for the
 * specific language governing permissions and limitations
 * under the License.
 */

package org.apache.druid.segment;

import org.apache.druid.segment.column.ColumnCapabilitiesImpl;
import org.apache.druid.segment.column.ColumnType;
import org.apache.druid.segment.column.ValueType;
import org.junit.Assert;
import org.junit.Test;

public class DimensionHandlerUtilsTest
{
  @Test
  public void testRegisterDimensionHandlerProvider()
  {
    DimensionHandlerUtils.registerDimensionHandlerProvider(
        "testType",
        d -> new DoubleDimensionHandler(d)
    );

    DimensionHandler dimensionHandler = DimensionHandlerUtils.getHandlerFromCapabilities(
        "dim",
<<<<<<< HEAD
        new ColumnCapabilitiesImpl().setType(ValueType.COMPLEX).setComplexTypeName("testType"),
        null,
        false
=======
        new ColumnCapabilitiesImpl().setType(new ColumnType(ValueType.COMPLEX, "testType", null)),
        null
>>>>>>> 6c196a5e
    );

    Assert.assertEquals("dim", dimensionHandler.getDimensionName());
    Assert.assertTrue(dimensionHandler instanceof DoubleDimensionHandler);
  }
}<|MERGE_RESOLUTION|>--- conflicted
+++ resolved
@@ -37,14 +37,9 @@
 
     DimensionHandler dimensionHandler = DimensionHandlerUtils.getHandlerFromCapabilities(
         "dim",
-<<<<<<< HEAD
-        new ColumnCapabilitiesImpl().setType(ValueType.COMPLEX).setComplexTypeName("testType"),
+        new ColumnCapabilitiesImpl().setType(new ColumnType(ValueType.COMPLEX, "testType", null)),
         null,
         false
-=======
-        new ColumnCapabilitiesImpl().setType(new ColumnType(ValueType.COMPLEX, "testType", null)),
-        null
->>>>>>> 6c196a5e
     );
 
     Assert.assertEquals("dim", dimensionHandler.getDimensionName());
